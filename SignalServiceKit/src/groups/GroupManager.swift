--- conflicted
+++ resolved
@@ -547,9 +547,9 @@
                                                    members: [SignalServiceAddress],
                                                    disappearingMessageToken: DisappearingMessageToken?,
                                                    groupUpdateSourceAddress: SignalServiceAddress?,
+                                                   infoMessagePolicy: InfoMessagePolicy = .always,
                                                    transaction: SDSAnyWriteTransaction) throws -> UpsertGroupResult {
 
-<<<<<<< HEAD
         guard isValidGroupId(groupId, groupsVersion: .V1) else {
             throw OWSAssertionError("Invalid group id.")
         }
@@ -568,6 +568,7 @@
         return try remoteUpsertExistingGroup(groupModel: groupModel,
                                              disappearingMessageToken: disappearingMessageToken,
                                              groupUpdateSourceAddress: groupUpdateSourceAddress,
+                                             infoMessagePolicy: infoMessagePolicy,
                                              transaction: transaction)
     }
 
@@ -575,65 +576,8 @@
     public static func remoteUpsertExistingGroup(groupModel: TSGroupModel,
                                                  disappearingMessageToken: DisappearingMessageToken?,
                                                  groupUpdateSourceAddress: SignalServiceAddress?,
+                                                 infoMessagePolicy: InfoMessagePolicy = .always,
                                                  transaction: SDSAnyWriteTransaction) throws -> UpsertGroupResult {
-=======
-    @objc(upsertExistingGroupV1WithGroupId:name:avatarData:members:groupUpdateSourceAddress:infoMessagePolicy:transaction:error:)
-    public static func upsertExistingGroupV1(groupId: Data,
-                                             name: String? = nil,
-                                             avatarData: Data? = nil,
-                                             members: [SignalServiceAddress],
-                                             groupUpdateSourceAddress: SignalServiceAddress?,
-                                             infoMessagePolicy: InfoMessagePolicy = .always,
-                                             transaction: SDSAnyWriteTransaction) throws -> UpsertGroupResult {
-
-        let groupMembership = GroupMembership(v1Members: Set(members))
-        let groupAccess = GroupAccess.forV1
-        return try upsertExistingGroup(groupId: groupId,
-                                       name: name,
-                                       avatarData: avatarData,
-                                       groupMembership: groupMembership,
-                                       groupAccess: groupAccess,
-                                       groupsVersion: .V1,
-                                       groupV2Revision: 0,
-                                       groupSecretParamsData: nil,
-                                       groupUpdateSourceAddress: groupUpdateSourceAddress,
-                                       infoMessagePolicy: infoMessagePolicy,
-                                       transaction: transaction)
-    }
-
-    public static func upsertExistingGroup(groupId: Data,
-                                           name: String? = nil,
-                                           avatarData: Data? = nil,
-                                           groupMembership: GroupMembership,
-                                           groupAccess: GroupAccess,
-                                           groupsVersion: GroupsVersion,
-                                           groupV2Revision: UInt32,
-                                           groupSecretParamsData: Data? = nil,
-                                           groupUpdateSourceAddress: SignalServiceAddress?,
-                                           infoMessagePolicy: InfoMessagePolicy = .always,
-                                           transaction: SDSAnyWriteTransaction) throws -> UpsertGroupResult {
-
-        let groupModel = try buildGroupModel(groupId: groupId,
-                                             name: name,
-                                             avatarData: avatarData,
-                                             groupMembership: groupMembership,
-                                             groupAccess: groupAccess,
-                                             groupsVersion: groupsVersion,
-                                             groupV2Revision: groupV2Revision,
-                                             groupSecretParamsData: groupSecretParamsData,
-                                             transaction: transaction)
-
-        return try upsertExistingGroup(groupModel: groupModel,
-                                       groupUpdateSourceAddress: groupUpdateSourceAddress,
-                                       infoMessagePolicy: infoMessagePolicy,
-                                       transaction: transaction)
-    }
-
-    public static func upsertExistingGroup(groupModel: TSGroupModel,
-                                           groupUpdateSourceAddress: SignalServiceAddress?,
-                                           infoMessagePolicy: InfoMessagePolicy = .always,
-                                           transaction: SDSAnyWriteTransaction) throws -> UpsertGroupResult {
->>>>>>> 9242870c
 
         return try self.tryToUpsertExistingGroupThreadInDatabaseAndCreateInfoMessage(newGroupModel: groupModel,
                                                                                      newDisappearingMessageToken: disappearingMessageToken,
@@ -1079,18 +1023,9 @@
 
     // MARK: - Leave Group / Decline Invite
 
-<<<<<<< HEAD
     public static func localLeaveGroupOrDeclineInvite(groupThread: TSGroupThread) -> Promise<TSGroupThread> {
         guard let groupModel = groupThread.groupModel as? TSGroupModelV2 else {
             return localLeaveGroupV1(groupId: groupThread.groupModel.groupId)
-=======
-    public static func leaveGroupOrDeclineInvite(groupThread: TSGroupThread) -> Promise<TSGroupThread> {
-        switch groupThread.groupModel.groupsVersion {
-        case .V1:
-            return leaveGroupV1(groupId: groupThread.groupModel.groupId)
-        case .V2:
-            return leaveGroupV2OrDeclineInvite(groupThread: groupThread)
->>>>>>> 9242870c
         }
         return localLeaveGroupV2OrDeclineInvite(groupModel: groupModel)
     }
@@ -1120,25 +1055,11 @@
             var groupMembershipBuilder = oldGroupModel.groupMembership.asBuilder
             groupMembershipBuilder.remove(localAddress)
             let newGroupMembership = groupMembershipBuilder.build()
-<<<<<<< HEAD
 
             var builder = oldGroupModel.asBuilder
             builder.groupMembership = newGroupMembership
             let newGroupModel = try builder.build(transaction: transaction)
 
-=======
-            let groupAccess = oldGroupModel.groupAccess
-            let newGroupModel = try self.buildGroupModel(groupId: groupId,
-                                                         name: oldGroupModel.groupName,
-                                                         avatarData: oldGroupModel.groupAvatarData,
-                                                         groupMembership: newGroupMembership,
-                                                         groupAccess: groupAccess,
-                                                         groupsVersion: oldGroupModel.groupsVersion,
-                                                         groupV2Revision: oldGroupModel.groupV2Revision,
-                                                         groupSecretParamsData: nil,
-                                                         newGroupSeed: nil,
-                                                         transaction: transaction)
->>>>>>> 9242870c
             let groupUpdateSourceAddress = localAddress
             let result = try self.updateExistingGroupThreadInDatabaseAndCreateInfoMessage(newGroupModel: newGroupModel,
                                                                                           newDisappearingMessageToken: nil,
@@ -1160,11 +1081,11 @@
     }
 
     @objc
-    public static func leaveGroupThreadAsyncWithoutUI(groupThread: TSGroupThread,
-                                                      transaction: SDSAnyWriteTransaction,
-                                                      success: (() -> Void)?) {
-
-        guard groupThread.isLocalUserInGroup() else {
+    public static func leaveGroupOrDeclineInviteAsyncWithoutUI(groupThread: TSGroupThread,
+                                                               transaction: SDSAnyWriteTransaction,
+                                                               success: (() -> Void)?) {
+
+        guard groupThread.isLocalUserInGroup else {
             owsFailDebug("unexpectedly trying to leave group for which we're not a member.")
             return
         }
@@ -1173,7 +1094,7 @@
 
         transaction.addAsyncCompletion {
             firstly {
-                self.leaveGroupOrDeclineInvite(groupThread: groupThread).asVoid()
+                self.localLeaveGroupOrDeclineInvite(groupThread: groupThread).asVoid()
             }.done { _ in
                 success?()
             }.catch { error in
@@ -1321,9 +1242,6 @@
 
     // MARK: - Group Database
 
-<<<<<<< HEAD
-    // If disappearingMessageToken is nil, don't update the disappearing messages configuration.
-=======
     @objc
     public enum InfoMessagePolicy: UInt {
         case always
@@ -1332,7 +1250,7 @@
         case never
     }
 
->>>>>>> 9242870c
+    // If disappearingMessageToken is nil, don't update the disappearing messages configuration.
     public static func insertGroupThreadInDatabaseAndCreateInfoMessage(groupModel: TSGroupModel,
                                                                        disappearingMessageToken: DisappearingMessageToken?,
                                                                        groupUpdateSourceAddress: SignalServiceAddress?,
@@ -1341,28 +1259,20 @@
         let groupThread = TSGroupThread(groupModelPrivate: groupModel)
         groupThread.anyInsert(transaction: transaction)
 
-<<<<<<< HEAD
         let newDisappearingMessageToken = disappearingMessageToken ?? DisappearingMessageToken.disabledToken
 
-        insertGroupUpdateInfoMessage(groupThread: groupThread,
-                                     oldGroupModel: nil,
-                                     newGroupModel: groupModel,
-                                     oldDisappearingMessageToken: nil,
-                                     newDisappearingMessageToken: newDisappearingMessageToken,
-                                     groupUpdateSourceAddress: groupUpdateSourceAddress,
-                                     transaction: transaction)
-=======
         switch infoMessagePolicy {
         case .always, .insertsOnly:
             insertGroupUpdateInfoMessage(groupThread: groupThread,
                                          oldGroupModel: nil,
                                          newGroupModel: groupModel,
+                                         oldDisappearingMessageToken: nil,
+                                         newDisappearingMessageToken: newDisappearingMessageToken,
                                          groupUpdateSourceAddress: groupUpdateSourceAddress,
                                          transaction: transaction)
         default:
             break
         }
->>>>>>> 9242870c
 
         notifyStorageServiceOfInsertedGroup(groupModel: groupModel,
                                             transaction: transaction)
@@ -1383,17 +1293,11 @@
             guard canInsert else {
                 throw OWSAssertionError("Missing groupThread.")
             }
-<<<<<<< HEAD
             let thread = insertGroupThreadInDatabaseAndCreateInfoMessage(groupModel: newGroupModel,
                                                                          disappearingMessageToken: newDisappearingMessageToken,
                                                                          groupUpdateSourceAddress: groupUpdateSourceAddress,
+            infoMessagePolicy: infoMessagePolicy,
                                                                          transaction: transaction)
-=======
-            let thread = GroupManager.insertGroupThreadInDatabaseAndCreateInfoMessage(groupModel: newGroupModel,
-                                                                                      groupUpdateSourceAddress: groupUpdateSourceAddress,
-                                                                                      infoMessagePolicy: infoMessagePolicy,
-                                                                                      transaction: transaction)
->>>>>>> 9242870c
             return UpsertGroupResult(action: .inserted, groupThread: thread)
         }
 
