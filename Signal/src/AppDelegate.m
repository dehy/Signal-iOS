--- conflicted
+++ resolved
@@ -152,18 +152,8 @@
 
                 [OWSSyncPushTokensJob runWithPushManager:[PushManager sharedManager]
                                           accountManager:[Environment getCurrent].accountManager
-<<<<<<< HEAD
                                              preferences:[Environment preferences]
                                               showAlerts:NO];
-=======
-                                             preferences:[Environment preferences]]
-                    .then(^{
-                        DDLogWarn(@"%@ Successfully ran syncPushTokensJob.", self.tag);
-                    })
-                    .catch(^(NSError *_Nonnull error) {
-                        DDLogError(@"%@ Failed to run syncPushTokensJob with error: %@", self.tag, error);
-                    });
->>>>>>> 70869030
 
                 // Clean up any messages that expired since last launch immediately
                 // and continue cleaning in the background.
